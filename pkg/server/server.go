--- conflicted
+++ resolved
@@ -40,12 +40,8 @@
 // Dependencies defines needed dependencies for the krok server.
 type Dependencies struct {
 	Logger            zerolog.Logger
-<<<<<<< HEAD
 	HookHandler       providers.HookHandler
-=======
-	Krok              krok.Handler
 	UserMiddleware    providers.UserMiddleware
->>>>>>> c75f2ef9
 	CommandHandler    providers.CommandHandler
 	RepositoryHandler providers.RepositoryHandler
 	APIKeyHandler     providers.APIKeysHandler
