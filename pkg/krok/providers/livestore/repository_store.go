--- conflicted
+++ resolved
@@ -71,14 +71,6 @@
 	result, err := r.GetByName(ctx, c.Name)
 	if err != nil {
 		log.Debug().Err(err).Msg("Failed to get created repository.")
-<<<<<<< HEAD
-=======
-		return nil, err
-	}
-
-	if err := r.Auth.CreateRepositoryAuth(ctx, result.ID, c.Auth); err != nil {
-		log.Debug().Err(err).Msg("Failed to store auth information.")
->>>>>>> f91a4698
 		return nil, err
 	}
 
