--- conflicted
+++ resolved
@@ -1,10 +1,8 @@
 package handlers
 
 import (
-	"context"
 	"net/http"
 	"strconv"
-	"time"
 
 	"github.com/labstack/echo/v4"
 	"github.com/rs/zerolog"
@@ -51,13 +49,8 @@
 			apiError := kerr.APIError("failed to convert id to number", http.StatusBadRequest, err)
 			return c.JSON(http.StatusBadRequest, apiError)
 		}
-<<<<<<< HEAD
-		ctx, cancel := context.WithDeadline(context.Background(), time.Now().Add(defaultTimeout))
-=======
-
-		ctx, cancel := context.WithDeadline(context.Background(), time.Now().Add(15*time.Second))
->>>>>>> f90d1de7
-		defer cancel()
+
+		ctx := c.Request().Context()
 
 		if err := ch.CommandStorer.Delete(ctx, n); err != nil {
 			ch.Logger.Debug().Err(err).Msg("Command Delete failed.")
@@ -77,8 +70,7 @@
 			opts = nil
 		}
 
-		ctx, cancel := context.WithDeadline(context.Background(), time.Now().Add(defaultTimeout))
-		defer cancel()
+		ctx := c.Request().Context()
 
 		list, err := ch.CommandStorer.List(ctx, opts)
 		if err != nil {
@@ -104,13 +96,8 @@
 			apiError := kerr.APIError("failed to convert id to number", http.StatusBadRequest, err)
 			return c.JSON(http.StatusBadRequest, apiError)
 		}
-<<<<<<< HEAD
-		ctx, cancel := context.WithDeadline(context.Background(), time.Now().Add(defaultTimeout))
-=======
-
-		ctx, cancel := context.WithDeadline(context.Background(), time.Now().Add(15*time.Second))
->>>>>>> f90d1de7
-		defer cancel()
+
+		ctx := c.Request().Context()
 
 		repo, err := ch.CommandStorer.Get(ctx, n)
 		if err != nil {
@@ -131,8 +118,7 @@
 			return c.JSON(http.StatusBadRequest, kerr.APIError("failed to bind command", http.StatusBadRequest, err))
 		}
 
-		ctx, cancel := context.WithDeadline(context.Background(), time.Now().Add(defaultTimeout))
-		defer cancel()
+		ctx := c.Request().Context()
 
 		updated, err := ch.CommandStorer.Update(ctx, command)
 		if err != nil {
@@ -169,8 +155,8 @@
 			apiError := kerr.APIError("failed to convert repository id to number", http.StatusBadRequest, err)
 			return c.JSON(http.StatusBadRequest, apiError)
 		}
-		ctx, cancel := context.WithDeadline(context.Background(), time.Now().Add(defaultTimeout))
-		defer cancel()
+		ctx := c.Request().Context()
+
 		if err := ch.CommandStorer.AddCommandRelForRepository(ctx, cn, rn); err != nil {
 			ch.Logger.Debug().Err(err).Msg("AddCommandRelForRepository failed.")
 			return c.JSON(http.StatusBadRequest, kerr.APIError("failed to add command relationship to repository", http.StatusBadRequest, err))
@@ -205,13 +191,8 @@
 			apiError := kerr.APIError("failed to convert repository id to number", http.StatusBadRequest, err)
 			return c.JSON(http.StatusBadRequest, apiError)
 		}
-<<<<<<< HEAD
-		ctx, cancel := context.WithDeadline(context.Background(), time.Now().Add(defaultTimeout))
-=======
-
-		ctx, cancel := context.WithDeadline(context.Background(), time.Now().Add(15*time.Second))
->>>>>>> f90d1de7
-		defer cancel()
+
+		ctx := c.Request().Context()
 
 		if err := ch.CommandStorer.RemoveCommandRelForRepository(ctx, cn, rn); err != nil {
 			ch.Logger.Debug().Err(err).Msg("RemoveCommandRelForRepository failed.")
