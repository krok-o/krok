package handlers

import (
	"context"
	"fmt"
	"net/http"
	"net/url"
	"path"
	"strconv"
	"time"

	"github.com/labstack/echo/v4"
	"github.com/rs/zerolog"

	kerr "github.com/krok-o/krok/errors"
	"github.com/krok-o/krok/pkg/krok/providers"
	"github.com/krok-o/krok/pkg/models"
)

// RepoHandlerDependencies defines the dependencies for the repository handler provider.
type RepoHandlerDependencies struct {
	RepositoryStorer  providers.RepositoryStorer
	TokenProvider     *TokenProvider
	Logger            zerolog.Logger
	PlatformProviders map[int]providers.Platform
}

// RepoHandler is a handler taking care of repository related api calls.
type RepoHandler struct {
	Config
	RepoHandlerDependencies
}

var _ providers.RepositoryHandler = &RepoHandler{}

// NewRepositoryHandler creates a new repository handler.
func NewRepositoryHandler(cfg Config, deps RepoHandlerDependencies) (*RepoHandler, error) {
	return &RepoHandler{
		Config:                  cfg,
		RepoHandlerDependencies: deps,
	}, nil
}

// CreateRepository handles the Create rest event.
func (r *RepoHandler) CreateRepository() echo.HandlerFunc {
	return func(c echo.Context) error {
		repo := &models.Repository{}
		if err := c.Bind(repo); err != nil {
			r.Logger.Debug().Err(err).Msg("Failed to bind repository.")
			return c.JSON(http.StatusBadRequest, kerr.APIError("failed to bind repository", http.StatusBadRequest, err))
		}

		ctx, cancel := context.WithDeadline(context.Background(), time.Now().Add(defaultTimeout))
		defer cancel()

		created, err := r.RepositoryStorer.Create(ctx, repo)
		if err != nil {
			r.Logger.Debug().Err(err).Msg("Repository CreateRepository failed.")
			return c.JSON(http.StatusBadRequest, kerr.APIError("failed to create repository", http.StatusBadRequest, err))
		}

		uurl, err := r.generateUniqueCallBackURL(created)
		if err != nil {
			r.Logger.Debug().Err(err).Msg("Failed to generate unique url.")
			return c.JSON(http.StatusBadRequest, kerr.APIError("failed to generate unique call back url", http.StatusBadRequest, err))
		}

		created.UniqueURL = uurl
		// Look for the right providers in the list of providers for the given VCS type.
		// If it's not found, throw an error.
		var (
			provider providers.Platform
			ok       bool
		)
		if provider, ok = r.PlatformProviders[repo.VCS]; !ok {
			err := fmt.Errorf("vcs provider with id %d is not supported", repo.VCS)
			return c.JSON(http.StatusBadRequest, kerr.APIError("unable to find vcs provider", http.StatusBadRequest, err))
		}
		if err := provider.CreateHook(ctx, repo); err != nil {
			r.Logger.Debug().Err(err).Msg("Failed to create Hook")
			return c.JSON(http.StatusInternalServerError, kerr.APIError("failed to create hook", http.StatusInternalServerError, err))
		}
		return c.JSON(http.StatusCreated, created)
	}
}

// DeleteRepository handles the Delete rest event.
// TODO: Delete the hook here as well?
func (r *RepoHandler) DeleteRepository() echo.HandlerFunc {
	return func(c echo.Context) error {
		id := c.Param("id")
		if id == "" {
			apiError := kerr.APIError("invalid id", http.StatusBadRequest, nil)
			return c.JSON(http.StatusBadRequest, apiError)
		}

		n, err := strconv.Atoi(id)
		if err != nil {
			apiError := kerr.APIError("failed to convert id to number", http.StatusBadRequest, err)
			return c.JSON(http.StatusBadRequest, apiError)
		}
<<<<<<< HEAD
		ctx, cancel := context.WithDeadline(context.Background(), time.Now().Add(defaultTimeout))
=======

		ctx, cancel := context.WithDeadline(context.Background(), time.Now().Add(15*time.Second))
>>>>>>> f90d1de7
		defer cancel()

		if err := r.RepositoryStorer.Delete(ctx, n); err != nil {
			r.Logger.Debug().Err(err).Msg("Repository Delete failed.")
			return c.JSON(http.StatusBadRequest, kerr.APIError("failed to delete repository", http.StatusBadRequest, err))
		}

		return c.NoContent(http.StatusOK)
	}
}

// GetRepository retrieves a repository and displays the unique URL for which this repo is responsible for.
func (r *RepoHandler) GetRepository() echo.HandlerFunc {
	return func(c echo.Context) error {
		id := c.Param("id")
		if id == "" {
			apiError := kerr.APIError("invalid id", http.StatusBadRequest, nil)
			return c.JSON(http.StatusBadRequest, apiError)
		}

		n, err := strconv.Atoi(id)
		if err != nil {
			apiError := kerr.APIError("failed to convert id to number", http.StatusBadRequest, err)
			return c.JSON(http.StatusBadRequest, apiError)
		}
<<<<<<< HEAD
		ctx, cancel := context.WithDeadline(context.Background(), time.Now().Add(defaultTimeout))
=======

		ctx, cancel := context.WithDeadline(context.Background(), time.Now().Add(15*time.Second))
>>>>>>> f90d1de7
		defer cancel()

		repo, err := r.RepositoryStorer.Get(ctx, n)
		if err != nil {
			apiError := kerr.APIError("failed to get repository", http.StatusBadRequest, err)
			return c.JSON(http.StatusBadRequest, apiError)
		}

		uurl, err := r.generateUniqueCallBackURL(repo)
		if err != nil {
			apiError := kerr.APIError("failed to generate unique callback url for repository", http.StatusBadRequest, err)
			return c.JSON(http.StatusBadRequest, apiError)
		}

		repo.UniqueURL = uurl
		return c.JSON(http.StatusOK, repo)
	}
}

// ListRepositories handles the List rest event.
func (r *RepoHandler) ListRepositories() echo.HandlerFunc {
	return func(c echo.Context) error {
		opts := &models.ListOptions{}
		if err := c.Bind(opts); err != nil {
			// if we don't have anything to bind, just ignore opts.
			opts = nil
		}

		ctx, cancel := context.WithDeadline(context.Background(), time.Now().Add(defaultTimeout))
		defer cancel()

		list, err := r.RepositoryStorer.List(ctx, opts)
		if err != nil {
			r.Logger.Debug().Err(err).Msg("Repository List failed.")
			return c.JSON(http.StatusBadRequest, kerr.APIError("failed to list repository", http.StatusBadRequest, err))
		}

		return c.JSON(http.StatusOK, list)
	}
}

// UpdateRepository handles the update rest event.
func (r *RepoHandler) UpdateRepository() echo.HandlerFunc {
	return func(c echo.Context) error {
		repo := &models.Repository{}
		if err := c.Bind(repo); err != nil {
			r.Logger.Debug().Err(err).Msg("Failed to bind repository.")
			return c.JSON(http.StatusBadRequest, kerr.APIError("failed to bind repository", http.StatusBadRequest, err))
		}

		ctx, cancel := context.WithDeadline(context.Background(), time.Now().Add(defaultTimeout))
		defer cancel()

		updated, err := r.RepositoryStorer.Update(ctx, repo)
		if err != nil {
			r.Logger.Debug().Err(err).Msg("Repository UpdateRepository failed.")
			return c.JSON(http.StatusBadRequest, kerr.APIError("failed to update repository", http.StatusBadRequest, err))
		}

		uurl, err := r.generateUniqueCallBackURL(updated)
		if err != nil {
			r.Logger.Debug().Err(err).Msg("Repository generateUniqueCallBackURL failed.")
			return c.JSON(http.StatusBadRequest, kerr.APIError("failed to update repository", http.StatusBadRequest, err))
		}
		updated.UniqueURL = uurl
		return c.JSON(http.StatusOK, updated)
	}
}

// generateUniqueCallBackURL takes a repository and generates a unique URL based on the ID and Type of the repo
// and the configured Krok hostname.
func (r *RepoHandler) generateUniqueCallBackURL(repo *models.Repository) (string, error) {
	u, err := url.Parse(r.Config.Hostname)
	if err != nil {
		r.Logger.Debug().Err(err).Msg("Failed to generate a unique URL for repository.")
		return "", err
	}
	u.Path = path.Join(u.Path, strconv.Itoa(repo.ID), strconv.Itoa(repo.VCS), "callback")
	return u.String(), nil
}<|MERGE_RESOLUTION|>--- conflicted
+++ resolved
@@ -99,13 +99,7 @@
 			apiError := kerr.APIError("failed to convert id to number", http.StatusBadRequest, err)
 			return c.JSON(http.StatusBadRequest, apiError)
 		}
-<<<<<<< HEAD
-		ctx, cancel := context.WithDeadline(context.Background(), time.Now().Add(defaultTimeout))
-=======
-
-		ctx, cancel := context.WithDeadline(context.Background(), time.Now().Add(15*time.Second))
->>>>>>> f90d1de7
-		defer cancel()
+		ctx := c.Request().Context()
 
 		if err := r.RepositoryStorer.Delete(ctx, n); err != nil {
 			r.Logger.Debug().Err(err).Msg("Repository Delete failed.")
@@ -130,13 +124,7 @@
 			apiError := kerr.APIError("failed to convert id to number", http.StatusBadRequest, err)
 			return c.JSON(http.StatusBadRequest, apiError)
 		}
-<<<<<<< HEAD
-		ctx, cancel := context.WithDeadline(context.Background(), time.Now().Add(defaultTimeout))
-=======
-
-		ctx, cancel := context.WithDeadline(context.Background(), time.Now().Add(15*time.Second))
->>>>>>> f90d1de7
-		defer cancel()
+		ctx := c.Request().Context()
 
 		repo, err := r.RepositoryStorer.Get(ctx, n)
 		if err != nil {
@@ -164,8 +152,7 @@
 			opts = nil
 		}
 
-		ctx, cancel := context.WithDeadline(context.Background(), time.Now().Add(defaultTimeout))
-		defer cancel()
+		ctx := c.Request().Context()
 
 		list, err := r.RepositoryStorer.List(ctx, opts)
 		if err != nil {
@@ -186,8 +173,7 @@
 			return c.JSON(http.StatusBadRequest, kerr.APIError("failed to bind repository", http.StatusBadRequest, err))
 		}
 
-		ctx, cancel := context.WithDeadline(context.Background(), time.Now().Add(defaultTimeout))
-		defer cancel()
+		ctx := c.Request().Context()
 
 		updated, err := r.RepositoryStorer.Update(ctx, repo)
 		if err != nil {
